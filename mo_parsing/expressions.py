--- conflicted
+++ resolved
@@ -5,12 +5,8 @@
 
 from mo_future import Iterable, text, generator_types
 from mo_imports import export
-<<<<<<< HEAD
+
 from mo_parsing import engines
-=======
-from mo_parsing import engine
->>>>>>> 4e6de047
-
 from mo_parsing.core import ParserElement, _PendingSkip
 from mo_parsing.engines import Engine
 from mo_parsing.enhancement import Optional, SkipTo, Many
