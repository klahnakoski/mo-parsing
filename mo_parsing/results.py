--- conflicted
+++ resolved
@@ -3,11 +3,7 @@
 
 from mo_dots import is_many, is_null
 from mo_future import is_text, text, NEXT, zip_longest, MutableMapping
-<<<<<<< HEAD
-from mo_imports import expect, export
-=======
 from mo_imports import expect
->>>>>>> 4e6de047
 
 from mo_parsing.utils import Log, listwrap
 from mo_parsing.utils import is_forward, forward_type
@@ -516,9 +512,4 @@
         return "Annotation(" + repr(self.name) + ", " + repr(self.tokens) + ")"
 
 
-MutableMapping.register(ParseResults)
-<<<<<<< HEAD
-from mo_parsing import engines
-=======
-from mo_parsing import engine
->>>>>>> 4e6de047
+MutableMapping.register(ParseResults)