--- conflicted
+++ resolved
@@ -2,15 +2,13 @@
 
 from mo_future import is_text
 from mo_imports import export
-
+from pyparsing import _PositionToken
+
+from mo_parsing import engines
 from mo_parsing.core import ParserElement
-<<<<<<< HEAD
 from mo_parsing.engines import Engine
-=======
-from mo_parsing.engine import Engine
->>>>>>> 4e6de047
 from mo_parsing.exceptions import ParseException
-from mo_parsing.results import ParseResults, engines
+from mo_parsing.results import ParseResults
 from mo_parsing.utils import *
 
 PLAIN_ENGINE = expect("PLAIN_ENGINE")
@@ -703,11 +701,7 @@
         return "+", self.parser_config.regex.pattern
 
 
-<<<<<<< HEAD
-class WordEnd(LookBehind):
-=======
 class WordEnd(_PositionToken):
->>>>>>> 4e6de047
     """
     Matches if the current position is at the end of a Word, and is
     not followed by any character in a given set of ``wordChars``
@@ -758,13 +752,8 @@
 export("mo_parsing.core", Literal)
 export("mo_parsing.core", Token)
 
-<<<<<<< HEAD
 export("mo_parsing.engines", Literal)
 export("mo_parsing.engines", Token)
-=======
-export("mo_parsing.engine", Literal)
-export("mo_parsing.engine", Token)
->>>>>>> 4e6de047
 
 export("mo_parsing.enhancement", Token)
 export("mo_parsing.enhancement", NoMatch)
@@ -775,8 +764,5 @@
 export("mo_parsing.enhancement", StringEnd)
 export("mo_parsing.enhancement", Empty)
 export("mo_parsing.enhancement", Char)
-<<<<<<< HEAD
 export("mo_parsing.enhancement", LookBehind)
-=======
-export("mo_parsing.enhancement", _PositionToken)
->>>>>>> 4e6de047
+export("mo_parsing.enhancement", _PositionToken)